--- conflicted
+++ resolved
@@ -16,7 +16,6 @@
 import com.yahoo.path.Path;
 import com.yahoo.transaction.NestedTransaction;
 import com.yahoo.transaction.Transaction;
-import com.yahoo.vespa.config.server.host.HostRegistry;
 import com.yahoo.vespa.config.server.session.DummyTransaction;
 import com.yahoo.vespa.config.server.session.LocalSession;
 import com.yahoo.vespa.config.server.session.MockSessionZKClient;
@@ -87,11 +86,7 @@
         private ApplicationId applicationId;
 
         public MockLocalSession(long sessionId, ApplicationPackage app) {
-<<<<<<< HEAD
-            super(TenantName.defaultName(), sessionId, app, new MockSessionZKClient(app), null, null, new HostRegistry<>());
-=======
-            super(TenantName.defaultName(), sessionId, null, app, new MockSessionZKClient(app), null, null);
->>>>>>> ad47760e
+            super(TenantName.defaultName(), sessionId, app, new MockSessionZKClient(app), null, null);
         }
 
         public MockLocalSession(long sessionId, ApplicationPackage app, ApplicationId applicationId) {
