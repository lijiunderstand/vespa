--- conflicted
+++ resolved
@@ -382,21 +382,19 @@
             "Takes effect immediately",
             TENANT_ID);
 
-<<<<<<< HEAD
     public static final UnboundBooleanFlag INSTALL_JDK_FROM_LATEST_APPSTREAM_REPO = defineFeatureFlag(
             "install-jdk-from-latest-appstream-repo", false,
             List.of("hmusum"), "2022-05-03", "2022-06-03",
             "Whether we should install JDK from latest-appstream repo on hosts (e.g. for security issues fixed in newer JDK versions)",
             "Takes effect immediately",
             TENANT_ID);
-=======
+
     public static final UnboundStringFlag PROVISION_IN_EXTERNAL_ACCOUNT = defineStringFlag(
             "provision-in-external-account", "",
             List.of("mpolden"), "2022-05-02", "2022-09-01",
             "The 12-digit AWS account ID where resources belonging to an application should be provisioned",
             "Takes effect on config server restart",
             APPLICATION_ID);
->>>>>>> ad865814
 
     /** WARNING: public for testing: All flags should be defined in {@link Flags}. */
     public static UnboundBooleanFlag defineFeatureFlag(String flagId, boolean defaultValue, List<String> owners,
