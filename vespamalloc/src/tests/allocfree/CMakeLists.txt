--- conflicted
+++ resolved
@@ -8,11 +8,6 @@
     allocfree.cpp
     producerconsumer.cpp
 )
-<<<<<<< HEAD
-vespa_add_test(NAME vespamalloc_allocfree_shared_test_app NO_VALGRIND COMMAND ${CMAKE_CURRENT_SOURCE_DIR}/allocfree_test.sh BENCHMARK
-               DEPENDS vespamalloc_allocfree_shared_test_app)
-=======
->>>>>>> eb3803d7
 vespa_add_executable(vespamalloc_realloc_test_app
     SOURCES
     realloc.cpp
@@ -27,5 +22,5 @@
     DEPENDS
     dl
 )
-vespa_add_test(NAME vespamalloc_allocfree_shared_test_app NO_VALGRIND COMMAND sh allocfree_test.sh BENCHMARK
+vespa_add_test(NAME vespamalloc_allocfree_shared_test_app NO_VALGRIND COMMAND ${CMAKE_CURRENT_SOURCE_DIR}/allocfree_test.sh BENCHMARK
                DEPENDS vespamalloc_realloc_test_app vespamalloc_allocfree_shared_test_app vespamalloc_linklist_test_app)